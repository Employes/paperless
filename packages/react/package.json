--- conflicted
+++ resolved
@@ -32,15 +32,9 @@
         "@types/node": "16.11.47",
         "jest": "23.6.0",
         "jest-dom": "4.0.0",
-<<<<<<< HEAD
         "np": "7.6.2",
-        "react": "17.0.2",
-        "react-dom": "17.0.2",
-=======
-        "np": "3.1.0",
         "react": "18.2.0",
         "react-dom": "18.2.0",
->>>>>>> 69af2007
         "typescript": "3.9.10"
     },
     "peerDependencies": {
